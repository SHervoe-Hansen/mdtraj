##############################################################################
# MDTraj: A Python Library for Loading, Saving, and Manipulating
#         Molecular Dynamics Trajectories.
# Copyright 2012-2013 Stanford University and the Authors
#
# Authors: Kyle A. Beauchamp
# Contributors:
#
# MDTraj is free software: you can redistribute it and/or modify
# it under the terms of the GNU Lesser General Public License as
# published by the Free Software Foundation, either version 2.1
# of the License, or (at your option) any later version.
#
# This library is distributed in the hope that it will be useful,
# but WITHOUT ANY WARRANTY; without even the implied warranty of
# MERCHANTABILITY or FITNESS FOR A PARTICULAR PURPOSE.  See the
# GNU Lesser General Public License for more details.
#
# You should have received a copy of the GNU Lesser General Public
# License along with MDTraj. If not, see <http://www.gnu.org/licenses/>.
##############################################################################

import mdtraj as md
from mdtraj.testing import eq
from mdtraj.formats import mol2
from distutils.spawn import find_executable
import tarfile
import pickle
import os
import numpy as np
import scipy.sparse
import pytest


def test_load_mol2(get_fn):
    trj = md.load(get_fn('imatinib.mol2'))
    ref_trj = md.load(get_fn('imatinib.pdb'))
    eq(trj.xyz, ref_trj.xyz)

    ref_top, ref_bonds = ref_trj.top.to_dataframe()
    top, bonds = trj.top.to_dataframe()
    # PDB Does not have bond order, ensure that the equality fails
    try:
        eq(bonds, ref_bonds)
    except AssertionError:
        # This is what we wanted to happen, its fine
        pass
    else:
        raise AssertionError("Reference bonds with no bond order should not equal Mol2 bonds with bond order")
    # Strip bond order info since PDB does not have it
    bonds[:, -2:] = np.zeros([bonds.shape[0], 2])
    eq(bonds, ref_bonds)


@pytest.mark.skipif(find_executable('obabel') is None, reason='Requires obabel')
@pytest.mark.skipif(os.environ.get("TRAVIS", None) == 'true', reason="Skip on Travis.")
def test_load_freesolv_gaffmol2_vs_sybylmol2_vs_obabelpdb(get_fn, tmpdir):
    tar_filename = "freesolve_v0.3.tar.bz2"
    tar = tarfile.open(get_fn(tar_filename), mode="r:bz2")
    os.chdir(str(tmpdir))
    tar.extractall()
    tar.close()

    with open("./v0.3/database.pickle", 'rb') as f:
        database = pickle.load(f)

    for key in database:
        gaff_filename = "./v0.3/mol2files_gaff/%s.mol2" % key
        pdb_filename = "./v0.3/mol2files_gaff/%s.pdb" % key
        sybyl_filename = "./v0.3/mol2files_sybyl/%s.mol2" % key

        cmd = "obabel -imol2 %s -opdb > %s 2>/dev/null" % (sybyl_filename, pdb_filename)
        assert os.system(cmd) == 0

        t_pdb = md.load(pdb_filename)
        t_gaff = md.load(gaff_filename)
        t_sybyl = md.load(sybyl_filename)

        eq(t_pdb.n_atoms, t_gaff.n_atoms)
        eq(t_pdb.n_atoms, t_sybyl.n_atoms)

        eq(t_pdb.n_frames, t_gaff.n_frames)
        eq(t_pdb.n_frames, t_gaff.n_frames)

        eq(t_pdb.xyz, t_gaff.xyz, decimal=4)
        eq(t_pdb.xyz, t_sybyl.xyz, decimal=4)

        top_pdb, bonds_pdb = t_pdb.top.to_dataframe()
        top_gaff, bonds_gaff = t_gaff.top.to_dataframe()
        top_sybyl, bonds_sybyl = t_sybyl.top.to_dataframe()

        eq(top_sybyl.name.values, top_pdb.name.values)

        # eq(top_gaff.name.values, top_sybyl.name.values)  # THEY CAN HAVE DIFFERENT NAMES, so this isn't TRUE!

        def make_bonds_comparable(bond_array):
            """Create a bond connectivity matrix from a numpy array of atom pairs.  Avoids having to compare the order in which bonds are listed."""
            n_bonds = len(bond_array)
            data = np.ones(n_bonds)
            i = bond_array[:, 0]
            j = bond_array[:, 1]
            matrix = scipy.sparse.coo_matrix((data, (i, j)), shape=(t_pdb.n_atoms, t_pdb.n_atoms)).toarray()
            return matrix + matrix.T  # Symmetrize to account for (a ~ b) versus (b ~ a)

        bond_matrix_pdb = make_bonds_comparable(bonds_pdb)
        bond_matrix_gaff = make_bonds_comparable(bonds_gaff)
        bond_matrix_sybyl = make_bonds_comparable(bonds_sybyl)

        eq(bond_matrix_pdb, bond_matrix_gaff)
        eq(bond_matrix_pdb, bond_matrix_sybyl)

        # Third row from mol2 file copied below, used in testing.
        #       3 N1          8.5150   -0.1620    1.3310 n3        1 LIG     -0.732600


def test_mol2_dataframe(get_fn):
    top, bonds = mol2.mol2_to_dataframes(get_fn("imatinib.mol2"))
    eq(top.name[2], "N1")
    eq(top.atype[2], "n3")
    eq(top.resName[2], "LIG")
    eq(float(top.charge[2]), -0.732600)


def test_mol2_dataframe_status(get_fn):
    atoms, bonds = mol2.mol2_to_dataframes(get_fn('adp.mol2'))
    assert atoms['charge'][1] == 1.3672
    assert atoms['status'][1] == '****'


def test_mol2_warnings(get_fn):
    trj = md.load_mol2(get_fn('lysozyme-ligand-tripos.mol2'))


def test_mol2_status_bits(get_fn):
    trj = md.load_mol2(get_fn('status-bits.mol2'))
    eq(trj.topology.n_atoms, 18)
    eq(trj.topology.n_bonds, 18)


def test_mol2_without_bonds(get_fn):
    trj = md.load_mol2(get_fn('li.mol2'))
    assert trj.topology.n_bonds == 0


<<<<<<< HEAD
def test_mol2_element_name(get_fn):
    trj = md.load_mol2(get_fn('cl.mol2'))
    top, bonds = trj.top.to_dataframe()
    assert top.iloc[0]['element'] == 'Cl'
=======
@pytest.mark.parametrize('mol2_file', [('li.mol2'),
('lysozyme-ligand-tripos.mol2'), ('imatinib.mol2'),
('status-bits.mol2'),('adp.mol2')])
def test_load_all_mol2(mol2_file, get_fn):
    trj = md.load_mol2(get_fn(mol2_file))
>>>>>>> 59fde426
<|MERGE_RESOLUTION|>--- conflicted
+++ resolved
@@ -142,15 +142,15 @@
     assert trj.topology.n_bonds == 0
 
 
-<<<<<<< HEAD
+
 def test_mol2_element_name(get_fn):
     trj = md.load_mol2(get_fn('cl.mol2'))
     top, bonds = trj.top.to_dataframe()
     assert top.iloc[0]['element'] == 'Cl'
-=======
+
+    
 @pytest.mark.parametrize('mol2_file', [('li.mol2'),
 ('lysozyme-ligand-tripos.mol2'), ('imatinib.mol2'),
 ('status-bits.mol2'),('adp.mol2')])
 def test_load_all_mol2(mol2_file, get_fn):
-    trj = md.load_mol2(get_fn(mol2_file))
->>>>>>> 59fde426
+    trj = md.load_mol2(get_fn(mol2_file))