--- conflicted
+++ resolved
@@ -1,14 +1,10 @@
 import itertools
+import pytest
 
 import numpy as np
 
 import mdtraj as md
 from mdtraj.testing import eq
-<<<<<<< HEAD
-import numpy as np
-import pytest
-=======
->>>>>>> 1748df86
 
 
 def test_angle_pbc_0():
