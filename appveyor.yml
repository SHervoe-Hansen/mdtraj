environment:
  global:
    # SDK v7.0 MSVC Express 2008's SetEnv.cmd script will fail if the
    # /E:ON and /V:ON options are not enabled in the batch script intepreter
    # See: http://stackoverflow.com/a/13751649/163740
    CMD_IN_ENV: "cmd /E:ON /V:ON /C .\\devtools\\appveyor\\run_with_env.cmd"

  matrix:
    - PYTHON: "C:\\Miniconda"
      CONDA_PY: "27"
      CONDA_NPY: "19"

<<<<<<< HEAD
    # - PYTHON: "C:\\Python27_64"
    #   PYTHON_VERSION: "2.7"
    #   PYTHON_ARCH: "64"
    #   CONDA_PY: "27"
    #   CONDA_NPY: "19"
    #
    - PYTHON: "C:\\Python34_32"
      PYTHON_VERSION: "3.4"
      PYTHON_ARCH: "32"
=======
    - PYTHON: "C:\\Miniconda-x64"
      CONDA_PY: "27"
      CONDA_NPY: "19"
      ARCH: "64"

    - PYTHON: "C:\\Miniconda3"
>>>>>>> e70ce5d0
      CONDA_PY: "34"
      CONDA_NPY: "19"

    - PYTHON: "C:\\Miniconda3-x64"
      CONDA_PY: "34"
      CONDA_NPY: "19"
      ARCH: "64"

install:
  - set PATH=%PYTHON%;%PYTHON%\\Scripts;%PATH%
  - conda config --add channels omnia
  - conda update -yq --all
  - conda install -yq conda-build jinja2

build: false

test_script:
  - "%CMD_IN_ENV% conda build --quiet devtools\\conda-recipe"<|MERGE_RESOLUTION|>--- conflicted
+++ resolved
@@ -10,24 +10,12 @@
       CONDA_PY: "27"
       CONDA_NPY: "19"
 
-<<<<<<< HEAD
-    # - PYTHON: "C:\\Python27_64"
-    #   PYTHON_VERSION: "2.7"
-    #   PYTHON_ARCH: "64"
-    #   CONDA_PY: "27"
-    #   CONDA_NPY: "19"
-    #
-    - PYTHON: "C:\\Python34_32"
-      PYTHON_VERSION: "3.4"
-      PYTHON_ARCH: "32"
-=======
     - PYTHON: "C:\\Miniconda-x64"
       CONDA_PY: "27"
       CONDA_NPY: "19"
       ARCH: "64"
 
     - PYTHON: "C:\\Miniconda3"
->>>>>>> e70ce5d0
       CONDA_PY: "34"
       CONDA_NPY: "19"
 
