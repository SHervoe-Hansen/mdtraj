# Copyright 2012 mdtraj developers
#
# This file is part of mdtraj
#
# mdtraj is free software: you can redistribute it and/or modify it under the
# terms of the GNU General Public License as published by the Free Software
# Foundation, either version 3 of the License, or (at your option) any later
# version.
#
# mdtraj is distributed in the hope that it will be useful, but WITHOUT ANY
# WARRANTY; without even the implied warranty of MERCHANTABILITY or FITNESS FOR
# A PARTICULAR PURPOSE. See the GNU General Public License for more details.
#
# You should have received a copy of the GNU General Public License along with
# mdtraj. If not, see http://www.gnu.org/licenses/.

##############################################################################
# Imports
##############################################################################

import os
import warnings
import logging
import functools
from itertools import izip
from copy import deepcopy
import numpy as np

from mdtraj import (DCDTrajectoryFile, BINPOSTrajectoryFile, XTCTrajectoryFile,
                    TRRTrajectoryFile, HDF5TrajectoryFile, NetCDFTrajectoryFile,
                    PDBTrajectoryFile, MDCRDTrajectoryFile, Topology)
from mdtraj.utils import unitcell, ensure_type

__all__ = ['Trajectory', 'load', 'load_pdb', 'load_xtc', 'load_trr', 'load_binpos',
           'load_dcd', 'load_netcdf', 'load_hdf5', 'load_netcdf', 'load_xml']

##############################################################################
# Globals
##############################################################################

logger = logging.getLogger(__name__)

# note, there's another global named "_LoaderRegistry" that's declared at
# the bottom of the file

##############################################################################
# Utilities
##############################################################################


def _assert_files_exist(filenames):
    """Throw an IO error if files don't exist

    Parameters
    ----------
    filenames : {str, [str]}
        String or list of strings to check
    """
    if isinstance(filenames, basestring):
        filenames = [filenames]
    for fn in filenames:
        if not os.path.exists(fn):
            raise IOError("I'm sorry, the file you requested does not seem to "
            "exist: %s" % fn)


def _parse_topology(top):
    """Get the topology from a argument of indeterminate type
    If top is a string, we try loading a pdb, if its a trajectory
    we extract its topology.
    """
    if isinstance(top, basestring):
        topology = PDBTrajectoryFile(top).topology
    elif isinstance(top, Trajectory):
        topology = top.topology
    elif isinstance(top, Topology):
        topology = top
    else:
        raise TypeError('A topology is required. You supplied top=%s' % top)

    return topology


def _convert(quantity, in_unit, out_unit, inplace=False):
    """Convert between distance units. Note, inplace==True won't
    work unless the quantity is a numpy array.
    """
    if quantity is None:
        return None

    factor = {('angstroms', 'angstroms'): 1,
              ('nanometers', 'nanometers'): 1,
              ('angstroms', 'nanometers'): 0.1,
              ('nanometers', 'angstroms'): 10}[(in_unit, out_unit)]
    if not inplace:
        return quantity * factor
    quantity *= factor


def _cast_indices(indices):
    """Check that ``indices`` are approprate for indexing an array

    Parameters
    ----------
    indices : {None, array_like, slice}
        If indices is None or slice, it'll just pass through. Otherwise, it'll
        be converted to a numpy array and checked to make sure it contains
        integers.

    Returns
    -------
    value : {slice, np.ndarray}
        Either a slice or an array of integers, depending on the input type
    """
    if indices is None or isinstance(indices, slice):
        return indices

    out = np.asarray(indices)
    if not issubclass(out.dtype.type, np.integer):
        raise ValueError('indices must be of an integer type. %s is not an integer type' % out.dtype)

    return out


##############################################################################
# Utilities
##############################################################################


def load(filename_or_filenames, discard_overlapping_frames=False, **kwargs):
    """Load a trajectory from one or more files on disk.

    This function dispatches to one of the specialized trajectory loaders based
    on the extension on the filename. Because different trajectory formats save
    different information on disk, the specific keyword argument options supported
    depend on the specific loaded.

    Parameters
    ----------
    filename_or_filenames : {str, list of strings}
        filename or list of filenames containing trajectory files of a single format.
    discard_overlapping_frames : bool, default=False
        Look for overlapping frames between the last frame of one filename and
        the first frame of a subsequent filename and discard them

    Other Parameters
    ----------------
    top : {str, Trajectory, Topology}
        Most trajectory formats do not contain topology information. Pass in
        either the path to a RCSB PDB file, a trajectory, or a topology to
        supply this information.
    stride : int, default=None
        Only read every stride-th frame
    atom_indices : array_like, optional
        If not none, then read only a subset of the atoms coordinates from the
        file. This may be slightly slower than the standard read because it
        requires an extra copy, but will save memory.

    See Also
    --------
    load_pdb, load_xtc, load_trr, load_hdf5, load_netcdf, load_dcd, load_binpos

    Returns
    -------
    trajectory : md.Trajectory
        The resulting trajectory, as an md.Trajectory object.
    """

    _assert_files_exist(filename_or_filenames)

    # grab the extension of the filename
    if isinstance(filename_or_filenames, basestring):  # If a single filename
        extension = os.path.splitext(filename_or_filenames)[1]
        filename = filename_or_filenames
    else:  # If multiple filenames, take the first one.
        extensions = [os.path.splitext(filename_i)[1] for filename_i in filename_or_filenames]
        if len(set(extensions)) != 1:
            raise(TypeError("All filenames must have same extension!"))
        else:
            return functools.reduce(lambda a, b: a.join(b, discard_overlapping_frames=discard_overlapping_frames), (load(f,**kwargs) for f in filename_or_filenames))

    try:
        loader = _LoaderRegistry[extension]
    except KeyError:
        raise IOError('Sorry, no loader for filename=%s (extension=%s) '
                      'was found. I can only load files '
                      'with extensions in %s' % (filename, extension, _LoaderRegistry.keys()))

    if loader == load_hdf5 or loader == load_pdb:
        if 'top' in kwargs:
            warnings.warn('top= kwarg ignored since file contains topology information')
        # this is a little hack that makes calling load() more predicable. since
        # most of the loaders take a kwargs "top" except for load_hdf5, (since
        # it saves the topology inside the file), we often end up calling
        # load_hdf5 via this function with the top kwarg specified. but then
        # there would be a signature binding error. it's easier just to ignore
        # it.
        kwargs.pop('top', None)

    return loader(filename, **kwargs)


def load_pdb(filename, stride=None, atom_indices=None):
    """Load a RCSB Protein Data Bank file from disk.

    Parameters
    ----------
    filename : str
        Path to the PDB file on disk.
    stride : int, default=None
        Only read every stride-th model from the file
    atom_indices : array_like, optional
        If not none, then read only a subset of the atoms coordinates from the
        file. These indices are zero-based (not 1 based, as used by the PDB
        format). So if you want to load only the first atom in the file, you
        would supply ``atom_indices = np.array([0])``.

    Returns
    -------
    trajectory : md.Trajectory
        The resulting trajectory, as an md.Trajectory object.

    See Also
    --------
    mdtraj.PDBTrajectoryFile : Low level interface to PDB files
    """
    if not isinstance(filename, basestring):
        raise TypeError('filename must be of type string for load_pdb. '
            'you supplied %s' % type(filename))

    atom_indices = _cast_indices(atom_indices)

    filename = str(filename)
    with PDBTrajectoryFile(filename) as f:
        atom_slice = slice(None) if atom_indices is None else atom_indices
        coords = f.positions[::stride, atom_slice, :]
        assert coords.ndim == 3, 'internal shape error'
        n_frames = len(coords)

        topology = f.topology
        if atom_indices is not None:
            topology = topology.subset(atom_indices)

        if f.unitcell_angles is not None and f.unitcell_lengths is not None:
            unitcell_lengths = np.array([f.unitcell_lengths] * n_frames)
            unitcell_angles = np.array([f.unitcell_angles] * n_frames)
        else:
            unitcell_lengths = None
            unitcell_angles = None

        _convert(coords, f.distance_unit, Trajectory._distance_unit, inplace=True)
        _convert(unitcell_lengths, f.distance_unit, Trajectory._distance_unit, inplace=True)

    time = np.arange(n_frames)
    if stride is not None:
        time *= stride

    return Trajectory(xyz=coords, time=time, topology=topology,
                      unitcell_lengths=unitcell_lengths,
                      unitcell_angles=unitcell_angles)


def load_xml(filename, top=None):
    """Load a single conformation from an XML file, such as those
    produced by OpenMM

    Note: The OpenMM serialized state XML format contains information that
    is not read by this method, including forces, energies, and velocities.
    Here, we just read the positions and the box vectors.

    Parameters
    ----------
    filename : string
        The path on disk to the XML file
    top : {str, Trajectory, Topology}
        The XML format does not contain topology information. Pass in either the
        path to a pdb file, a trajectory, or a topology to supply this information.

    Returns
    -------
    trajectory : md.Trajectory
        The resulting trajectory, as an md.Trajectory object.
    """
    topology = _parse_topology(top)

    import xml.etree.cElementTree as etree
    tree = etree.parse(filename)

    # get all of the positions from the XML into a list of tuples
    # then convert to a numpy array
    positions = []
    for position in tree.getroot().find('Positions'):
        positions.append((float(position.attrib['x']),
                          float(position.attrib['y']),
                          float(position.attrib['z'])))

    box = []
    vectors = tree.getroot().find('PeriodicBoxVectors')
    for name in ['A', 'B', 'C']:
        box.append((float(vectors.find(name).attrib['x']),
                    float(vectors.find(name).attrib['y']),
                    float(vectors.find(name).attrib['z'])))

    traj = Trajectory(xyz=np.array(positions), topology=topology)
    traj.unitcell_vectors = np.array(box).reshape(1,3,3)

    return traj


def load_xtc(filename, top=None, stride=None, atom_indices=None):
    """Load an Gromacs XTC file from disk.

    Since the Gromacs XTC format doesn't contain information to specify the
    topolgy, you need to supply the topology yourself.

    Parameters
    ----------
    filename : str
        Filename (string) of xtc trajectory.
    top : {str, Trajectory, Topology}
        The XTC format does not contain topology information. Pass in either the
        path to a RCSB PDB file, a trajectory, or a topology to supply this
        information.
    stride : int, default=None
        Only read every stride-th frame
    atom_indices : array_like, optional
        If not none, then read only a subset of the atoms coordinates from the
        file. This may be slightly slower than the standard read because it
        requires an extra copy, but will save memory.

    Returns
    -------
    trajectory : md.Trajectory
        The resulting trajectory, as an md.Trajectory object.

    See Also
    --------
    mdtraj.XTCTrajectoryFile :  Low level interface to XTC files
    """
    # we make it not required in the signature, but required here. although this
    # is a little wierd, its good because this function is usually called by a
    # dispatch from load(), where top comes from **kwargs. So if its not supplied
    # we want to give the user an informative error message
    if top is None:
        raise ValueError('"top" argument is required for load_xtc')

    if not isinstance(filename, basestring):
        raise TypeError('filename must be of type string for load_xtc. '
            'you supplied %s' % type(filename))

    topology = _parse_topology(top)

    atom_indices = _cast_indices(atom_indices)
    if atom_indices is not None:
        topology = topology.subset(atom_indices)

    with XTCTrajectoryFile(filename, 'r') as f:
        xyz, time, step, box = f.read(stride=stride, atom_indices=atom_indices)

        _convert(xyz, f.distance_unit, Trajectory._distance_unit, inplace=True)
        _convert(box, f.distance_unit, Trajectory._distance_unit, inplace=True)

    trajectory = Trajectory(xyz=xyz, topology=topology, time=time)
    trajectory.unitcell_vectors = box

    return trajectory


def load_trr(filename, top=None, stride=None, atom_indices=None):
    """Load a trr file. Since the trr doesn't contain information
    to specify the topolgy, you need to supply the topology yourself

    Parameters
    ----------
    filename : str
        Filename of TRR trajectory file.
    top : {str, Trajectory, Topology}
        The TRR format does not contain topology information. Pass in either the
        path to a pdb file, a trajectory, or a topology to supply this information.
    stride : int, default=None
        Only read every stride-th frame
    atom_indices : array_like, optional
        If not none, then read only a subset of the atoms coordinates from the
        file. This may be slightly slower than the standard read because it
        requires an extra copy, but will save memory.

    Returns
    -------
    trajectory : md.Trajectory
        The resulting trajectory, as an md.Trajectory object.

    See Also
    --------
    mdtraj.TRRTrajectoryFile :  Low level interface to TRR files
    """
    # we make it not required in the signature, but required here. although this
    # is a little wierd, its good because this function is usually called by a
    # dispatch from load(), where top comes from **kwargs. So if its not supplied
    # we want to give the user an informative error message
    if top is None:
        raise ValueError('"top" argument is required for load_trr')

    if not isinstance(filename, basestring):
        raise TypeError('filename must be of type string for load_trr. '
            'you supplied %s' % type(filename))

    topology = _parse_topology(top)
    atom_indices = _cast_indices(atom_indices)
    if atom_indices is not None:
        topology = topology.subset(atom_indices)

    with TRRTrajectoryFile(filename) as f:
        xyz, time, step, box, lambd = f.read(stride=stride, atom_indices=atom_indices)

        _convert(xyz, f.distance_unit, Trajectory._distance_unit, inplace=True)
        _convert(box, f.distance_unit, Trajectory._distance_unit, inplace=True)


    trajectory = Trajectory(xyz=xyz, topology=topology, time=time)
    trajectory.unitcell_vectors = box
    return trajectory


def load_dcd(filename, top=None, stride=None, atom_indices=None):
    """Load an xtc file. Since the dcd format doesn't contain information
    to specify the topolgy, you need to supply a pdb_filename

    Parameters
    ----------
    filename : str
        String filename of DCD file.
    top : {str, Trajectoray, Topology}
        DCD XTC format does not contain topology information. Pass in either
        the path to a pdb file, a trajectory, or a topology to supply this
        information.
    stride : int, default=None
        Only read every stride-th frame
    atom_indices : array_like, optional
        If not none, then read only a subset of the atoms coordinates from the
        file. This may be slightly slower than the standard read because it
        requires an extra copy, but will save memory.

    Returns
    -------
    trajectory : md.Trajectory
        The resulting trajectory, as an md.Trajectory object.

    See Also
    --------
    mdtraj.DCDTrajectoryFile :  Low level interface to DCD files
    """
    # we make it not required in the signature, but required here. although this
    # is a little wierd, its good because this function is usually called by a
    # dispatch from load(), where top comes from **kwargs. So if its not supplied
    # we want to give the user an informative error message
    if top is None:
        raise ValueError('"top" argument is required for load_dcd')

    if not isinstance(filename, basestring):
        raise TypeError('filename must be of type string for load_trr. '
            'you supplied %s' % type(filename))

    topology = _parse_topology(top)
    atom_indices = _cast_indices(atom_indices)
    if atom_indices is not None:
        topology = topology.subset(atom_indices)

    with DCDTrajectoryFile(filename) as f:
        xyz, box_length, box_angle = f.read(stride=stride, atom_indices=atom_indices)

        _convert(xyz, f.distance_unit, Trajectory._distance_unit, inplace=True)
        _convert(box_length, f.distance_unit, Trajectory._distance_unit, inplace=True)

    time = np.arange(len(xyz))
    if stride is not None:
        # if we loaded with a stride, the Trajectories's time field should
        # respect that
        time *= stride

    trajectory = Trajectory(xyz=xyz, topology=topology, time=time,
                            unitcell_lengths=box_length,
                            unitcell_angles=box_angle)
    return trajectory


def load_hdf5(filename, stride=None, atom_indices=None, frame=None):
    """Load an MDTraj hdf5 trajectory file from disk.

    Parameters
    ----------
    filename : str
        String filename of HDF Trajectory file.
    stride : int, default=None
        Only read every stride-th frame
    atom_indices : array_like, optional
        If not none, then read only a subset of the atoms coordinates from the
        file. This may be slightly slower than the standard read because it
        requires an extra copy, but will save memory.
    frame : int, optional
        Use this option to load only a single frame from a trajectory on disk.
        If frame is None, the default, the entire trajectory will be loaded.
        If supplied, ``stride`` and ``atom_indices`` will be ignored.

    Returns
    -------
    trajectory : md.Trajectory
        The resulting trajectory, as an md.Trajectory object.

    See Also
    --------
    mdtraj.HDF5TrajectoryFile :  Low level interface to HDF5 files
    """
    atom_indices = _cast_indices(atom_indices)

    with HDF5TrajectoryFile(filename) as f:
        if frame is not None:
            f._frame_index += int(frame)
            data = f.read(n_frames=1)
        else:
            data = f.read(stride=stride, atom_indices=atom_indices)

        topology = f.topology

        _convert(data.coordinates, f.distance_unit, Trajectory._distance_unit, inplace=True)
        _convert(data.cell_lengths, f.distance_unit, Trajectory._distance_unit, inplace=True)

        if atom_indices is not None:
            topology = f.topology.subset(atom_indices)

    trajectory = Trajectory(xyz=data.coordinates, topology=topology,
                            time=data.time, unitcell_lengths=data.cell_lengths,
                            unitcell_angles=data.cell_angles)
    return trajectory


def load_binpos(filename, top=None, stride=None, atom_indices=None):
    """Load an AMBER BINPOS file.

    Parameters
    ----------
    filename : str
        String filename of AMBER binpos file.
    top : {str, Trajectory, Topology}
        The BINPOS format does not contain topology information. Pass in either
        the path to a pdb file, a trajectory, or a topology to supply this
        information.
    stride : int, default=None
        Only read every stride-th frame
    atom_indices : array_like, optional
        If not none, then read only a subset of the atoms coordinates from the
        file. This may be slightly slower than the standard read because it
        requires an extra copy, but will save memory.

    Returns
    -------
    trajectory : md.Trajectory
        The resulting trajectory, as an md.Trajectory object.

    See Also
    --------
    mdtraj.BINPOSTrajectoryFile :  Low level interface to BINPOS files
    """
    # we make it not required in the signature, but required here. although this
    # is a little wierd, its good because this function is usually called by a
    # dispatch from load(), where top comes from **kwargs. So if its not supplied
    # we want to give the user an informative error message
    if top is None:
        raise ValueError('"top" argument is required for load_binpos')

    if not isinstance(filename, basestring):
        raise TypeError('filename must be of type string for load_binpos. '
            'you supplied %s' % type(filename))

    topology = _parse_topology(top)
    atom_indices = _cast_indices(atom_indices)
    if atom_indices is not None:
        topology = topology.subset(atom_indices)

    with BINPOSTrajectoryFile(filename) as f:
        xyz = f.read(stride=stride, atom_indices=atom_indices)

        _convert(xyz, f.distance_unit, Trajectory._distance_unit, inplace=True)

    time = np.arange(len(xyz))

    if stride is not None:
        # if we loaded with a stride, the Trajectories's time field should
        # respect that
        time *= stride

    return Trajectory(xyz=xyz, topology=topology, time=time)


def load_mdcrd(filename, top=None, stride=None, atom_indices=None):
    """Load an AMBER mdcrd file.

    Parameters
    ----------
    filename : str
        String filename of AMBER mdcrd file.
    top : {str, Trajectory, Topology}
        The BINPOS format does not contain topology information. Pass in either
        the path to a pdb file, a trajectory, or a topology to supply this
        information.
    stride : int, default=None
        Only read every stride-th frame
    atom_indices : array_like, optional
        If not none, then read only a subset of the atoms coordinates from the
        file.

    Returns
    -------
    trajectory : md.Trajectory
        The resulting trajectory, as an md.Trajectory object.

    See Also
    --------
    mdtraj.MDCRDTrajectoryFile :  Low level interface to MDCRD files
    """
    # we make it not required in the signature, but required here. although this
    # is a little wierd, its good because this function is usually called by a
    # dispatch from load(), where top comes from **kwargs. So if its not supplied
    # we want to give the user an informative error message
    if top is None:
        raise ValueError('"top" argument is required for load_mdcrd')

    if not isinstance(filename, basestring):
        raise TypeError('filename must be of type string for load_mdcrd. '
            'you supplied %s' % type(filename))

    topology = _parse_topology(top)
    atom_indices = _cast_indices(atom_indices)
    if atom_indices is not None:
        topology = topology.subset(atom_indices)

    with MDCRDTrajectoryFile(filename, n_atoms=top._numAtoms) as f:
        xyz, cell_lengths = f.read(stride=stride, atom_indices=atom_indices)
        _convert(xyz, f.distance_unit, Trajectory._distance_unit, inplace=True)

        if cell_lengths is not None:
            _convert(cell_lengths, f.distance_unit, Trajectory._distance_unit, inplace=True)

            # Assume that its a rectilinear box
            cell_angles = 90.0 * np.ones_like(cell_lengths)

    time = np.arange(len(xyz))
    if stride is not None:
        # if we loaded with a stride, the Trajectories's time field should
        # respect that
        time *= stride

    t = Trajectory(xyz=xyz, topology=topology, time=time)
    if cell_lengths is not None:
        t.unitcell_lengths = cell_lengths
        t.unitcell_angles = cell_angles
    return t


def load_netcdf(filename, top=None, stride=None, atom_indices=None):
    """Load an AMBER NetCDF file. Since the NetCDF format doesn't contain
    information to specify the topolgy, you need to supply a topology

    Parameters
    ----------
    filename : str
        filename of AMBER NetCDF file.
    top : {str, Trajectory, Topology}
        The NetCDF format does not contain topology information. Pass in either
        the path to a pdb file, a trajectory, or a topology to supply this
        information.
    stride : int, default=None
        Only read every stride-th frame
    atom_indices : array_like, optional
        If not none, then read only a subset of the atoms coordinates from the
        file. This may be slightly slower than the standard read because it
        requires an extra copy, but will save memory.

    Returns
    -------
    trajectory : md.Trajectory
        The resulting trajectory, as an md.Trajectory object.

    See Also
    --------
    mdtraj.NetCDFTrajectoryFile :  Low level interface to NetCDF files
    """
    topology = _parse_topology(top)
    atom_indices = _cast_indices(atom_indices)
    if atom_indices is not None:
        topology = topology.subset(atom_indices)

    with NetCDFTrajectoryFile(filename) as f:
        xyz, time, cell_lengths, cell_angles = f.read(stride=stride, atom_indices=atom_indices)

        _convert(xyz, f.distance_unit, Trajectory._distance_unit, inplace=True)
        _convert(cell_lengths, f.distance_unit, Trajectory._distance_unit, inplace=True)

    if isinstance(time, np.ma.masked_array) and np.all(time.mask):
        # if time is a masked array and all the entries are masked
        # then we just tread it as if we never found it
        time = None
    if isinstance(cell_lengths, np.ma.masked_array) and np.all(cell_lengths.mask):
        cell_lengths = None
    if isinstance(cell_angles, np.ma.masked_array) and np.all(cell_angles.mask):
        cell_angles = None

    trajectory = Trajectory(xyz=xyz, topology=topology, time=time,
                            unitcell_lengths=cell_lengths,
                            unitcell_angles=cell_angles)
    return trajectory


class Trajectory(object):
    """Container object for a molecular dynamics trajectory

    A Trajectory represents a collection of one or more molecular structures,
    generally (but not necessarily) from a molecular dynamics trajectory. The
    Trajectory stores a number of fields describing the system through time,
    including the cartesian coordinates of each atoms (``xyz``), the topology
    of the molecular system (``topology``), and information about the
    unitcell if appropriate (``unitcell_vectors``, ``unitcell_length``,
    ``unitcell_angles``).

    A Trajectory should generally be constructed by loading a file from disk.
    Trajectories can be loaded from (and saved to) the PDB, XTC, TRR, DCD,
    binpos, NetCDF or MDTraj HDF5 formats.

    Trajectory supports fancy indexing, so you can extract one or more frames
    from a Trajectory as a separate trajectory. For example, to form a
    trajectory with every other frame, you can slice with ``traj[::2]``.

    Trajectory uses the nanometers, angstroms & picoseconds unit system.

    Examples
    --------
    >>> # loading a trajectory
    >>> import mdtraj as md
    >>> md.load('trajectory.xtc', top='native.pdb')           # doctest: +SKIP
    <mdtraj.Trajectory with 1000 frames, 22 atoms at 0x1058a73d0>

    >>> # slicing a trajectory
    >>> t = md.load('trajectory.h5')                          # doctest: +SKIP
    >>> print t                                               # doctest: +SKIP
    <mdtraj.Trajectory with 100 frames, 22 atoms>
    >>> print t[::2]                                          # doctest: +SKIP
    <mdtraj.Trajectory with 50 frames, 22 atoms>

    >>> # calculating the average distance between two atoms
    >>> import mdtraj as md
    >>> import numpy as np
    >>> t = md.load('trajectory.h5')                                              # doctest: +SKIP
    >>> np.mean(np.sqrt(np.sum((t.xyz[:, 0, :] - t.xyz[:, 21, :])**2, axis=1)))   # doctest: +SKIP

    See Also
    --------
    mdtraj.load : High-level function that loads files and returns an ``md.Trajectory``

    Attributes
    ----------
    n_frames : int
    n_atoms : int
    n_residues : int
    time : np.ndarray, shape=(n_frames,)
    timestep : float
    topology : md.Topology
    top : md.Topology
    xyz : np.ndarray, shape=(n_frames, n_atoms, 3)
    unitcell_vectors : {np.ndarray, shape=(n_frames, 3, 3), None}
    unitcell_lengths : {np.ndarray, shape=(n_frames, 3), None}
    unitcell_angles : {np.ndarray, shape=(n_frames, 3), None}
    """

    # this is NOT configurable. if it's set to something else, things will break
    # (thus why I make it private)
    _distance_unit = 'nanometers'

    @property
    def topology(self):
        """Topology of the system, describing the organization of atoms into residues, bonds, etc

        Returns
        -------
        topology : md.Topology
            The topology object, describing the organization of atoms into
            residues, bonds, etc
        """

        return self._topology

    @topology.setter
    def topology(self, value):
        "Set the topology of the system, describing the organization of atoms into residues, bonds, etc"
        # todo: more typechecking
        self._topology = value

    @property
    def n_frames(self):
        """Number of frames in the trajectory

        Returns
        -------
        n_frames : int
            The number of frames in the trajectory
        """
        return self._xyz.shape[0]

    @property
    def n_atoms(self):
        """Number of atoms in the trajectory

        Returns
        -------
        n_atoms : int
            The number of atoms in the trajectory
        """
        return self._xyz.shape[1]

    @property
    def n_residues(self):
        """Number of residues (amino acids) in the trajectory

        Returns
        -------
        n_residues : int
            The number of residues in the trajectory's topology
        """
        return sum([1 for r in self.top.residues])

    @property
    def top(self):
        """Alias for self.topology, describing the organization of atoms into residues, bonds, etc

        Returns
        -------
        topology : md.Topology
            The topology object, describing the organization of atoms into
            residues, bonds, etc
        """
        return self._topology

    @property
    def timestep(self):
        """Timestep between frames, in picoseconds

        Returns
        -------
        timestep : float
            The timestep between frames, in picoseconds.
        """
        return self._time[1] - self._time[0]

    @property
    def time(self):
        """The simulation time corresponding to each frame, in picoseconds

        Returns
        -------
        time : np.ndarray, shape=(n_frames,)
            The simulation time corresponding to each frame, in picoseconds
        """
        return self._time

    @time.setter
    def time(self, value):
        "Set the simulation time corresponding to each frame, in picoseconds"
        if isinstance(value, list):
            value = np.array(value)

        if np.isscalar(value) and self.n_frames == 1:
            value = np.array([value])
        elif not value.shape == (self.n_frames,):
            raise ValueError('Wrong shape. Got %s, should be %s' % (value.shape,
                (self.n_frames)))

        self._time = value

    @property
    def unitcell_vectors(self):
        """The vectors that define the shape of the unit cell in each frame

        Returns
        -------
        vectors : np.ndarray, shape(n_frames, 3, 3)
            Vectors definiing the shape of the unit cell in each frame.
            The semantics of this array are that the shape of the unit cell
            in frame ``i`` are given by the three vectors, ``value[i, 0, :]``,
            ``value[i, 1, :]``, and ``value[i, 2, :]``.
        """
        if self._unitcell_lengths is None or self._unitcell_angles is None:
            return None

        v1, v2, v3 = unitcell.lengths_and_angles_to_box_vectors(
            self._unitcell_lengths[:, 0],  # a
            self._unitcell_lengths[:, 1],  # b
            self._unitcell_lengths[:, 2],  # c
            self._unitcell_angles[:, 0],   # alpha
            self._unitcell_angles[:, 1],   # beta
            self._unitcell_angles[:, 2],   # gamma
        )
        return np.swapaxes(np.dstack((v1, v2, v3)), 1, 2)

    @unitcell_vectors.setter
    def unitcell_vectors(self, vectors):
        """Set the three vectors that define the shape of the unit cell

        Parameters
        ----------
        vectors : tuple of three arrays, each of shape=(n_frames, 3)
            The semantics of this array are that the shape of the unit cell
            in frame ``i`` are given by the three vectors, ``value[i, 0, :]``,
            ``value[i, 1, :]``, and ``value[i, 2, :]``.
        """
        if vectors is None:
            self._unitcell_lengths = None
            self._unitcell_angles = None
            return

        if not len(vectors) == len(self):
            raise TypeError('unitcell_vectors must be the same length as '
                            'the trajectory. you provided %s' % vectors)

        v1 = vectors[:, 0, :]
        v2 = vectors[:, 1, :]
        v3 = vectors[:, 2, :]
        a, b, c, alpha, beta, gamma = unitcell.box_vectors_to_lengths_and_angles(v1, v2, v3)

        self._unitcell_lengths = np.vstack((a, b, c)).T
        self._unitcell_angles =  np.vstack((alpha, beta, gamma)).T

    @property
    def unitcell_lengths(self):
        """Lengths that define the shape of the unit cell in each frame.

        Returns
        -------
        lengths : {np.ndarray, shape=(n_frames, 3), None}
            Lengths of the unit cell in each frame, in nanometers, or None
            if the Trajectory contains no unitcell information.
        """
        return self._unitcell_lengths

    @property
    def unitcell_angles(self):
        """Angles that define the shape of the unit cell in each frame.

        Returns
        -------
        lengths : np.ndarray, shape=(n_frames, 3)
            The angles between the three unitcell vectors in each frame,
            ``alpha``, ``beta``, and ``gamma``. ``alpha' gives the angle
            between vectors ``b`` and ``c``, ``beta`` gives the angle between
            vectors ``c`` and ``a``, and ``gamma`` gives the angle between
            vectors ``a`` and ``b``. The angles are in degrees.
        """
        return self._unitcell_angles

    @unitcell_lengths.setter
    def unitcell_lengths(self, value):
        """Set the lengths that define the shape of the unit cell in each frame

        Parameters
        ----------
        value : np.ndarray, shape=(n_frames, 3)
            The distances ``a``, ``b``, and ``c`` that define the shape of the
            unit cell in each frame, or None
        """
        self._unitcell_lengths = ensure_type(value, np.float32, 2,
            'unitcell_lengths', can_be_none=True, shape=(len(self), 3),
            warn_on_cast=False, add_newaxis_on_deficient_ndim=True)

    @unitcell_angles.setter
    def unitcell_angles(self, value):
        """Set the lengths that define the shape of the unit cell in each frame

        Parameters
        ----------
        value : np.ndarray, shape=(n_frames, 3)
            The angles ``alpha``, ``beta`` and ``gamma`` that define the
            shape of the unit cell in each frame. The angles should be in
            degrees.
        """
        self._unitcell_angles = ensure_type(value, np.float32, 2,
            'unitcell_angles', can_be_none=True, shape=(len(self), 3),
            warn_on_cast=False, add_newaxis_on_deficient_ndim=True)

    @property
    def xyz(self):
        """Cartesian coordinates of each atom in each simulation frame

        Returns
        -------
        xyz : np.ndarray, shape=(n_frames, n_atoms, 3)
            A three dimensional numpy array, with the cartesian coordinates
            of each atoms in each frame.
        """
        return self._xyz

    @xyz.setter
    def xyz(self, value):
        "Set the cartesian coordinates of each atom in each simulation frame"
        if getattr(self, 'topology', None) is not None:
<<<<<<< HEAD
=======
            # if we have a topology and its not None
>>>>>>> 763fdd7d
            shape = (None, self.topology._numAtoms, 3)
        else:
            shape = (None, None, 3)

        value = ensure_type(value, np.float32, 3, 'xyz', shape=shape,
                            warn_on_cast=False, add_newaxis_on_deficient_ndim=True)
        self._xyz = value

    def __len__(self):
        return self.n_frames

    def __add__(self, other):
        "Concatenate two trajectories"
        return self.join(other)

    def __str__(self):
        return "<mdtraj.Trajectory with %d frames, %d atoms>" % (self.n_frames, self.n_atoms)

    def __repr__(self):
        return "<mdtraj.Trajectory with %d frames, %d atoms at 0x%02x>" % (self.n_frames, self.n_atoms, id(self))


    def join(self, other, check_topology=True, discard_overlapping_frames=False):
        """Join two trajectories together along the time/frame axis.

        This method joins trajectories along the time axis, giving a new trajectory
        of length equal to the sum of the lengths of `self` and `other`.
        It can also be called by using `self + other`

        Parameters
        ----------
        other : Trajectory
            The other trajectory to join
        check_topology : bool
            Ensure that the topology of `self` and `other` are identical before
            joining them. If false, the resulting trajectory will have the
            topology of `self`.
        discard_overlapping_frames : bool, optional
            If True, compare coordinates at trajectory edges to discard overlapping
            frames.  Default: False.

        See Also
        --------
        stack : join two trajectories along the atom axis
        """
        if not isinstance(other, Trajectory):
            raise TypeError('You can only add two Trajectory instances')

        if self.n_atoms != other.n_atoms:
            raise ValueError('Number of atoms in self (%d) is not equal '
                'to number of atoms in other (%d)' % (self.n_atoms, other.n_atoms))

        if check_topology:
            if self.topology != other.topology:
                raise ValueError('The topologies of the two Trajectories are not the same')

        lengths2 = None
        angles2 = None

        if discard_overlapping_frames:
            x0 = self.xyz[-1]
            x1 = other.xyz[0]
            start_frame = 1 if np.linalg.norm(x1 - x0) < 1e-8 else 0
        else: 
            start_frame = 0

        xyz = other.xyz[start_frame:]
        time = other.time[start_frame:]
        if other._have_unitcell:
            lengths2 = other.unitcell_lengths[start_frame:]
            angles2 = other.unitcell_angles[start_frame:]

        xyz = np.concatenate((self.xyz, xyz))
        time = np.concatenate((self.time, time))

        #if self.unitcell_lengths is None and self.unitcell_angles is None and not other_has_unitcell:
        if not self._have_unitcell and not other._have_unitcell:
            lengths, angles = None, None
        elif self._have_unitcell and other._have_unitcell:
            lengths = np.concatenate((self.unitcell_lengths, lengths2))
            angles = np.concatenate((self.unitcell_angles, angles2))
        else:
            raise ValueError("One trajectory has box size, other doesn't. "
                             "I don't know what to do")

        # use this syntax so that if you subclass Trajectory,
        # the subclass's join() will return an instance of the subclass
        return self.__class__(xyz, deepcopy(self._topology), time=time,
            unitcell_lengths=lengths, unitcell_angles=angles)

    def stack(self, other):
        """Stack two trajectories along the atom axis

        This method joins trajectories along the atom axis, giving a new trajectory
        with a number of atoms equal to the sum of the number of atoms in
        `self` and `other`.

        Notes
        -----
        The resulting trajectory will have the unitcell and time information
        the left operand.

        Examples
        --------
        >>> t1 = md.load('traj1.h5')                            # doctest: +SKIP
        >>> t2 = md.load('traj2.h5')                            # doctest: +SKIP
        >>> # even when t2 contains no unitcell information
        >>> t2.unitcell_vectors = None                          # doctest: +SKIP
        >>> stacked = t1.stack(t2)                              # doctest: +SKIP
        >>> # the stacked trajectory inherits the unitcell information
        >>> # from the first trajectory
        >>> np.all(stacked.unitcell_vectors == t1.unitcell_vectors) # doctest: +SKIP
        True

        Parameters
        ----------
        other : Trajectory
            The other trajectory to join

        See Also
        --------
        join : join two trajectories along the time/frame axis.
        """
        if not isinstance(other, Trajectory):
            raise TypeError('You can only stack two Trajectory instances')
        if self.n_frames != other.n_frames:
            raise ValueError('Number of frames in self (%d) is not equal '
                             'to number of frames in other (%d)' % (self.n_frames, other.n_frames))
        if self.topology is not None:
            topology = self.topology.join(other.topology)
        else:
            topology = None

        xyz = np.hstack((self.xyz, other.xyz))
        return self.__class__(xyz=xyz, topology=topology, unitcell_angles=self.unitcell_angles,
                              unitcell_lengths=self.unitcell_lengths, time=self.time)

    def __getitem__(self, key):
        "Get a slice of this trajectory"
        return self.slice(key)

    def slice(self, key, copy=True):
        """Slice trajectory, by extracting one or more frames into a separate object

        This method can also be called using index bracket notation, i.e
        `traj[1] == traj.slice(1)`

        Parameters
        ----------
        key : {int, np.ndarray, slice}
            The slice to take. Can be either an int, a list of ints, or a slice
            object.
        copy : bool, default=True
            Copy the arrays after slicing. If you set this to false, then if
            you modify a slice, you'll modify the original array since they
            point to the same data.
        """
        xyz = self.xyz[key]
        time = self.time[key]
        unitcell_lengths, unitcell_angles = None, None
        if self.unitcell_angles is not None:
            unitcell_angles = self.unitcell_angles[key]
        if self.unitcell_lengths is not None:
            unitcell_lengths = self.unitcell_lengths[key]

        if copy:
            xyz = xyz.copy()
            time = time.copy()
            topology = deepcopy(self._topology)

            if self.unitcell_angles is not None:
                unitcell_angles = unitcell_angles.copy()
            if self.unitcell_lengths is not None:
                unitcell_lengths = unitcell_lengths.copy()

        newtraj = self.__class__(xyz, topology, time, unitcell_lengths=unitcell_lengths,
                                 unitcell_angles=unitcell_angles)
        return newtraj

    def __init__(self, xyz, topology, time=None, unitcell_lengths=None, unitcell_angles=None):
        # install the topology into the object first, so that when setting
        # the xyz, we can check that it lines up (e.g. n_atoms), with the topology
        self.topology = topology
        self.xyz = xyz

        # box has no default, it'll just be none normally
        self.unitcell_lengths = unitcell_lengths
        self.unitcell_angles = unitcell_angles

        # time will take the default 1..N
        if time is None:
            time = np.arange(len(self.xyz))
        self.time = time

<<<<<<< HEAD
        if (topology is not None) and (topology._numAtoms != self.n_atoms):
=======
        if topology is not None and topology._numAtoms != self.n_atoms:
>>>>>>> 763fdd7d
            raise ValueError("Number of atoms in xyz (%s) and "
                "in topology (%s) don't match" % (self.n_atoms, topology._numAtoms))

    def openmm_positions(self, frame):
        """OpenMM-compatable positions of a single frame.

        Examples
        --------
        >>> t = md.load('trajectory.h5')                      # doctest: +SKIP
        >>> context.setPositions(t.openmm_positions(0))       # doctest: +SKIP

        Parameters
        ----------
        frame : int
            The index of frame of the trajectory that you wish to extract

        Returns
        -------
        positions : list
            The cartesian coordinates of specific trajectory frame, formatted
            for input to OpenMM

        """
        from simtk.openmm import Vec3
        from simtk.unit import nanometer

        Pos = []
        for xyzi in self.xyz[frame]:
            Pos.append(Vec3(xyzi[0], xyzi[1], xyzi[2]))

        return Pos * nanometer

    def openmm_boxes(self, frame):
        """OpenMM-compatable box vectors of a single frame.

        Examples
        --------
        >>> t = md.load('trajectory.h5')                          # doctest: +SKIP
        >>> context.setPeriodicBoxVectors(t.openmm_positions(0))  # doctest: +SKIP

        Parameters
        ----------
        frame : int
            Return box for this single frame.

        Returns
        -------
        box : tuple
            The periodic box vectors for this frame, formatted for input to
            OpenMM.
        """
        from simtk.openmm import Vec3
        from simtk.unit import nanometer

        vectors = self[frame].unitcell_vectors
        if vectors is None:
            raise ValueError("this trajectory does not contain box size information")

        v1, v2, v3 = vectors
        return (Vec3(*v1), Vec3(*v2), Vec3(*v3)) * nanometer

    @staticmethod
    # im not really sure if the load function should be just a function or a method on the class
    # so effectively, lets make it both?
    def load(filenames, **kwargs):
        """Load a trajectory from disk

        Parameters
        ----------
        filenames : {str, [str]}
            Either a string or list of strings

        Other Parameters
        ----------------
        As requested by the various load functions -- it depends on the extension
        """
        return load(filenames, **kwargs)

    def save(self, filename, **kwargs):
        """Save trajectory to disk, in a format determined by the filename extension

        Parameters
        ----------
        filename : str
            filesystem path in which to save the trajectory. The extension will
            be parsed and will control the format.

        Other Parameters
        ----------------
        lossy : bool
            For .h5 or .lh5, whether or not to use compression.
        no_models: bool
            For .pdb. TODO: Document this?
        force_overwrite : bool
            For .binpos, .xtc, .dcd. If `filename` already exists, overwrite it.
        """
        # grab the extension of the filename
        extension = os.path.splitext(filename)[1]

        savers = {'.xtc': self.save_xtc,
                  '.trr': self.save_trr,
                  '.pdb': self.save_pdb,
                  '.dcd': self.save_dcd,
                  '.h5': self.save_hdf5,
                  '.binpos': self.save_binpos,
                  '.nc': self.save_netcdf,
                  '.crd': self.save_mdcrd,
                  '.mdcrd': self.save_mdcrd,
                  '.ncdf': self.save_netcdf}

        try:
            saver = savers[extension]
        except KeyError:
            raise IOError('Sorry, no saver for filename=%s (extension=%s) '
                          'was found. I can only save files '
                          'with extensions in %s' % (filename, extension, savers.keys()))

        # run the saver, and return whatever output it gives
        return saver(filename, **kwargs)

    def save_hdf5(self, filename, force_overwrite=True):
        """Save trajectory to MDTraj HDF5 format

        Parameters
        ----------
        filename : str
            filesystem path in which to save the trajectory
        force_overwrite : bool, default=True
            Overwrite anything that exists at filename, if its already there
        """
        with HDF5TrajectoryFile(filename, 'w', force_overwrite=True) as f:
            f.write(coordinates=self.xyz, time=self.time,
                    cell_angles=self.unitcell_angles,
                    cell_lengths=self.unitcell_lengths)
            f.topology = self.topology

    def save_pdb(self, filename, force_overwrite=True):
        """Save trajectory to RCSB PDB format

        Parameters
        ----------
        filename : str
            filesystem path in which to save the trajectory
        force_overwrite : bool, default=True
            Overwrite anything that exists at filename, if its already there
        """
        self._check_valid_unitcell()

        with PDBTrajectoryFile(filename, 'w', force_overwrite=force_overwrite) as f:
            for i in xrange(self.n_frames):

                if self._have_unitcell:
                    f.write(_convert(self._xyz[i], Trajectory._distance_unit, f.distance_unit),
                            self.topology,
                            modelIndex=i,
                            unitcell_lengths=_convert(self.unitcell_lengths[i], Trajectory._distance_unit, f.distance_unit),
                            unitcell_angles=self.unitcell_angles[i])
                else:
                    f.write(_convert(self._xyz[i], Trajectory._distance_unit, f.distance_unit),
                            self.topology,
                            modelIndex=i)

    def save_xtc(self, filename, force_overwrite=True):
        """Save trajectory to Gromacs XTC format

        Parameters
        ----------
        filename : str
            filesystem path in which to save the trajectory
        force_overwrite : bool, default=True
            Overwrite anything that exists at filename, if its already there
        """
        with XTCTrajectoryFile(filename, 'w', force_overwrite=force_overwrite) as f:
            f.write(xyz=self.xyz, time=self.time, box=self.unitcell_vectors)

    def save_trr(self, filename, force_overwrite=True):
        """Save trajectory to Gromacs TRR format

        Notes
        -----
        Only the xyz coordinates and the time are saved, the velocities
        and forces in the trr will be zeros

        Parameters
        ----------
        filename : str
            filesystem path in which to save the trajectory
        force_overwrite : bool, default=True
            Overwrite anything that exists at filename, if its already there
        """
        with TRRTrajectoryFile(filename, 'w', force_overwrite=force_overwrite) as f:
            f.write(xyz=self.xyz, time=self.time, box=self.unitcell_vectors)

    def save_dcd(self, filename, force_overwrite=True):
        """Save trajectory to CHARMM/NAMD DCD format

        Parameters
        ----------
        filename : str
            filesystem path in which to save the trajectory
        force_overwrite : bool, default=True
            Overwrite anything that exists at filenames, if its already there
        """
        self._check_valid_unitcell()
        with DCDTrajectoryFile(filename, 'w', force_overwrite=force_overwrite) as f:
            f.write(_convert(self.xyz, Trajectory._distance_unit, f.distance_unit),
                    cell_lengths=_convert(self.unitcell_lengths, Trajectory._distance_unit, f.distance_unit),
                    cell_angles=self.unitcell_angles)


    def save_binpos(self, filename, force_overwrite=True):
        """Save trajectory to AMBER BINPOS format

        Parameters
        ----------
        filename : str
            filesystem path in which to save the trajectory
        force_overwrite : bool, default=True
            Overwrite anything that exists at filename, if its already there
        """
        with BINPOSTrajectoryFile(filename, 'w', force_overwrite=force_overwrite) as f:
            f.write(_convert(self.xyz, Trajectory._distance_unit, f.distance_unit))


    def save_mdcrd(self, filename, force_overwrite=True):
        """Save trajectory to AMBER mdcrd format

        Parameters
        ----------
        filename : str
            filesystem path in which to save the trajectory
        force_overwrite : bool, default=True
            Overwrite anything that exists at filename, if its already there
        """
        self._check_valid_unitcell()
        if self._have_unitcell:
            if not np.all(self.unitcell_angles == 90):
                raise ValueError('Only rectilinear boxes can be saved to mdcrd files')

        with MDCRDTrajectoryFile(filename, mode='w', force_overwrite=force_overwrite) as f:
            f.write(_convert(self.xyz, Trajectory._distance_unit, f.distance_unit),
                    _convert(self.unitcell_lengths, Trajectory._distance_unit, f.distance_unit))


    def save_netcdf(self, filename, force_overwrite=True):
        """Save trajectory in AMBER NetCDF format

        Parameters
        ----------
        filename : str
            filesystem path in which to save the trajectory
        force_overwrite : bool, default=True
            Overwrite anything that exists at filename, if its already there
        """
        self._check_valid_unitcell()
        with NetCDFTrajectoryFile(filename, 'w', force_overwrite=force_overwrite) as f:
            f.write(coordinates=_convert(self._xyz, Trajectory._distance_unit, NetCDFTrajectoryFile.distance_unit),
                    time=self.time,
                    cell_lengths=_convert(self.unitcell_lengths, Trajectory._distance_unit, f.distance_unit),
                    cell_angles=self.unitcell_angles)

    def center_coordinates(self):
        """Remove the center of mass from each frame in trajectory.

        This method acts inplace on the trajectory
        """
        for x in self._xyz:
            x -= (x.astype('float64').mean(0))

    def restrict_atoms(self, atom_indices):
        """Retain only a subset of the atoms in a trajectory (inplace)

        Deletes atoms not in `atom_indices`, and re-indexes those that remain

        Parameters
        ----------
        atom_indices : list([int])
            List of atom indices to keep.
        """
        self._topology = self._topology.subset(atom_indices)
        self._xyz = self.xyz[:,atom_indices]


    def _check_valid_unitcell(self):
        """Do some sanity checking on self.unitcell_lengths and self.unitcell_angles
        """
        if self.unitcell_lengths is not None and self.unitcell_angles is None:
            raise AttributeError('unitcell length data exists, but no angles')
        if self.unitcell_lengths is None and self.unitcell_angles is not None:
            raise AttributeError('unitcell angles data exists, but no lengths')

        if self.unitcell_lengths is not None and np.any(self.unitcell_lengths < 0):
            raise ValueError('unitcell length < 0')

        if self.unitcell_angles is not None and np.any(self.unitcell_angles < 0):
            raise ValueError('unitcell angle < 0')

    @property
    def _have_unitcell(self):
        return self._unitcell_lengths is not None and self._unitcell_angles is not None


##############################################################################
# Global hack for registration of loaders.
##############################################################################

_LoaderRegistry = {
    '.xtc': load_xtc,
    '.xml': load_xml,
    '.trr': load_trr,
    '.pdb': load_pdb,
    '.dcd': load_dcd,
    '.h5': load_hdf5,
    '.crd': load_mdcrd,
    '.mdcrd': load_mdcrd,
    #'.lh5': _load_legacy_hdf,
    '.binpos': load_binpos,
    '.ncdf': load_netcdf,
    '.nc': load_netcdf
}<|MERGE_RESOLUTION|>--- conflicted
+++ resolved
@@ -999,10 +999,7 @@
     def xyz(self, value):
         "Set the cartesian coordinates of each atom in each simulation frame"
         if getattr(self, 'topology', None) is not None:
-<<<<<<< HEAD
-=======
             # if we have a topology and its not None
->>>>>>> 763fdd7d
             shape = (None, self.topology._numAtoms, 3)
         else:
             shape = (None, None, 3)
@@ -1197,12 +1194,8 @@
             time = np.arange(len(self.xyz))
         self.time = time
 
-<<<<<<< HEAD
         if (topology is not None) and (topology._numAtoms != self.n_atoms):
-=======
-        if topology is not None and topology._numAtoms != self.n_atoms:
->>>>>>> 763fdd7d
-            raise ValueError("Number of atoms in xyz (%s) and "
+             raise ValueError("Number of atoms in xyz (%s) and "
                 "in topology (%s) don't match" % (self.n_atoms, topology._numAtoms))
 
     def openmm_positions(self, frame):
