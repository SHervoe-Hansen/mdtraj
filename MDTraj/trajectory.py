# Copyright 2012 mdtraj developers
#
# This file is part of mdtraj
#
# mdtraj is free software: you can redistribute it and/or modify it under the
# terms of the GNU General Public License as published by the Free Software
# Foundation, either version 3 of the License, or (at your option) any later
# version.
#
# mdtraj is distributed in the hope that it will be useful, but WITHOUT ANY
# WARRANTY; without even the implied warranty of MERCHANTABILITY or FITNESS FOR
# A PARTICULAR PURPOSE. See the GNU General Public License for more details.
#
# You should have received a copy of the GNU General Public License along with
# mdtraj. If not, see http://www.gnu.org/licenses/.

##############################################################################
# Imports
##############################################################################

import os
import warnings
import logging
import functools
from itertools import izip
from copy import deepcopy
import numpy as np
<<<<<<< HEAD
from mdtraj import dcd, binpos, trr, hdf5
from mdtraj import XTCTrajectoryFile, TRRTrajectoryFile
=======

from mdtraj import xtc, trr
from mdtraj import (DCDTrajectoryFile, BINPOSTrajectoryFile,
                    HDF5TrajectoryFile)

>>>>>>> 19e2bf06
from mdtraj.pdb import pdbfile
from mdtraj.utils import unitcell, arrays
import mdtraj.topology

try:
    from simtk.openmm import Vec3
    from simtk.unit import nanometer
    import simtk.openmm.app.topology
    HAVE_OPENMM = True
except ImportError:
    HAVE_OPENMM = False

##############################################################################
# Globals
##############################################################################

logger = logging.getLogger(__name__)

##############################################################################
# Utilities
##############################################################################


def _assert_files_exist(filenames):
    """Throw an IO error if files don't exist

    Parameters
    ----------
    filenames : {str, [str]}
        String or list of strings to check
    """
    if isinstance(filenames, basestring):
        filenames = [filenames]
    for fn in filenames:
        if not os.path.exists(fn):
            raise IOError("I'm sorry, the file you requested does not seem to "
            "exist: %s" % fn)


def _parse_topology(top):
    """Get the topology from a argument of indeterminate type
    If top is a string, we try loading a pdb, if its a trajectory
    we extract its topology.
    """
    if isinstance(top, basestring):
        topology = pdbfile.PDBFile(top).topology
    elif isinstance(top, Trajectory):
        topology = top.topology
    elif isinstance(top, mdtraj.topology.Topology):
        topology = top
    elif HAVE_OPENMM and isinstance(top, simtk.openmm.app.topology.Topology):
        topology = top
    else:
        raise TypeError('Could not interpreted top=%s' % top)

    return topology


def load(filename_or_filenames, discard_overlapping_frames=False, **kwargs):
    """Load a trajectory from a file or list of files

    Parameters
    ----------
    filename_or_filenames : {str, list of strings}
        filename or list of filenames containing trajectory files of a single format.
    discard_overlapping_frames : bool, default=False
        Look for overlapping frames between the last frame of one filename and
        the first frame of a subsequent filename and discard them


    Other Parameters
    -------------------------
    DEPENDS ON THE LOADER. NOT FILLED IN YET. NEED TO ADD STRIDING AND SUCH

    Returns
    -------
    trajectory : Trajectory
        A trajectory file!
    """

    _assert_files_exist(filename_or_filenames)

    # grab the extension of the filename
    if isinstance(filename_or_filenames, basestring):  # If a single filename
        extension = os.path.splitext(filename_or_filenames)[1]
        filename = filename_or_filenames
    else:  # If multiple filenames, take the first one.
        extensions = [os.path.splitext(filename_i)[1] for filename_i in filename_or_filenames]
        if len(set(extensions)) != 1:
            raise(TypeError("All filenames must have same extension!"))
        else:
            return functools.reduce(lambda a, b: a.join(b, discard_overlapping_frames=discard_overlapping_frames), (load(f,**kwargs) for f in filename_or_filenames))

    # We have only a single trajectory now.
    loaders = {'.xtc': load_xtc,
               '.xml': load_xml,
               '.trr': load_trr,
               '.pdb': load_pdb,
               '.dcd': load_dcd,
               '.h5': load_hdf,
               '.lh5': _load_legacy_hdf,
               '.binpos': load_binpos,
               '.ncdf': load_netcdf,
               '.nc': load_netcdf}

    try:
        loader = loaders[extension]
    except KeyError:
        raise IOError('Sorry, no loader for filename=%s (extension=%s) '
                      'was found. I can only load files '
                      'with extensions in %s' % (filename, extension, loaders.keys()))

    return loader(filename, **kwargs)


def load_pdb(filename, load_all_models=True):
    """Load a pdb file.

    Parameters
    ----------
    filename : str
        Path to the PDB file on disk.
    load_all_models : bool, default=True
        If the file contains multiple models, load all of them.

    Returns
    -------
    trajectory : Trajectory
        A trajectory file!
    """
    if not isinstance(filename, basestring):
        raise TypeError('filename must be of type string for load_pdb. '
            'you supplied %s' % type(filename))

    filename = str(filename)
    f = pdbfile.PDBFile(filename, load_all_models)

    # convert from angstroms to nm
    coords = f.positions / 10.0

    assert coords.ndim == 3, 'internal shape error'
    n_frames = len(coords)

    trajectory = Trajectory(xyz=coords, topology=f.topology)

    if f.topology.getUnitCellDimensions() is not None:
        a, b, c = f.topology.getUnitCellDimensions()
        # we need to convert the distances from angstroms to nanometers
        unitcell_lengths = np.array([[a / 10.0, b / 10.0, c / 10.0]])
        unitcell_angles = np.array([[90.0, 90.0, 90.0]])

        # we need to project these unitcell parameters
        # into each frame, for a multiframe PDB

        trajectory.unitcell_lengths = np.repeat(unitcell_lengths, n_frames, axis=0)
        trajectory.unitcell_angles = np.repeat(unitcell_angles, n_frames, axis=0)

    return trajectory


def load_xml(filename, top=None):
    """Load a single conformation from an XML file, such as those
    produced by OpenMM

    Note: The OpenMM serialized state XML format contains information that
    is not read by this method, including forces, energies, and velocities.
    Here, we just read the positions and the box vectors.

    Parameters
    ----------
    filename : string
        The path on disk to the XML file
    top : {str, Trajectory, Topology}
        The XML format does not contain topology information. Pass in either the
        path to a pdb file, a trajectory, or a topology to supply this information.

    Returns
    -------
    trajectory : Trajectory
        A trajectory object!
    """
    topology = _parse_topology(top)

    import xml.etree.cElementTree as etree
    tree = etree.parse(filename)

    # get all of the positions from the XML into a list of tuples
    # then convert to a numpy array
    positions = []
    for position in tree.getroot().find('Positions'):
        positions.append((float(position.attrib['x']),
                          float(position.attrib['y']),
                          float(position.attrib['z'])))

    box = []
    vectors = tree.getroot().find('PeriodicBoxVectors')
    for name in ['A', 'B', 'C']:
        box.append((float(vectors.find(name).attrib['x']),
                    float(vectors.find(name).attrib['y']),
                    float(vectors.find(name).attrib['z'])))

    traj = Trajectory(xyz=np.array(positions), topology=topology)
    traj.unitcell_vectors = np.array(box).reshape(1,3,3)

    return traj


def load_xtc(filename, top=None, chunk=None):
    """Load an xtc file. Since the xtc doesn't contain information
    to specify the topolgy, you need to supply the topology yourself

    Parameters
    ----------
    filename : str
        Filename (string) of xtc trajectory.
    top : {str, Trajectory, Topology}
        The XTC format does not contain topology information. Pass in either the
        path to a pdb file, a trajectory, or a topology to supply this information.
    chunk : None
        This option is depricated.

    Returns
    -------
    trajectory : Trajectory
        A trajectory file!
    """
    # we make it not required in the signature, but required here. although this
    # is a little wierd, its good because this function is usually called by a
    # dispatch from load(), where top comes from **kwargs. So if its not supplied
    # we want to give the user an informative error message
    if top is None:
        raise ValueError('"top" argument is required for load_xtc')

    if not isinstance(filename, basestring):
        raise TypeError('filename must be of type string for load_xtc. '
            'you supplied %s' % type(filename))

    topology = _parse_topology(top)

    with XTCTrajectoryFile(filename, 'r') as f:
        xyz, time, step, box = f.read()

    # note we're not doing anything with the box vectors
    trajectory = Trajectory(xyz=xyz, topology=topology, time=time)
    trajectory.unitcell_vectors = box

    return trajectory


def load_trr(filename, top=None, chunk=None):
    """Load a trr file. Since the trr doesn't contain information
    to specify the topolgy, you need to supply the topology yourself

    Parameters
    ----------
    filename : str
        Filename of TRR trajectory file.
    top : {str, Trajectory, Topology}
        The TRR format does not contain topology information. Pass in either the
        path to a pdb file, a trajectory, or a topology to supply this information.
    chunk : None
        This option is depricated.

    Returns
    -------
    trajectory : Trajectory
        A trajectory file!
    """
    # we make it not required in the signature, but required here. although this
    # is a little wierd, its good because this function is usually called by a
    # dispatch from load(), where top comes from **kwargs. So if its not supplied
    # we want to give the user an informative error message
    if top is None:
        raise ValueError('"top" argument is required for load_trr')

    if not isinstance(filename, basestring):
        raise TypeError('filename must be of type string for load_trr. '
            'you supplied %s' % type(filename))

    topology = _parse_topology(top)

    with TRRTrajectoryFile(filename) as f:
        xyz, time, step, box, lambd = f.read()

    trajectory = Trajectory(xyz=xyz, topology=topology, time=time)
    trajectory.unitcell_vectors = box
    return trajectory


def load_dcd(filename, top=None):
    """Load an xtc file. Since the dcd format doesn't contain information
    to specify the topolgy, you need to supply a pdb_filename

    Parameters
    ----------
    filename : str
        String filename of DCD file.
    top : {str, Trajectoray, Topology}
        DCD XTC format does not contain topology information. Pass in either
        the path to a pdb file, a trajectory, or a topology to supply this
        information.

    Returns
    -------
    trajectory : Trajectory
        A trajectory file!
    """
    # we make it not required in the signature, but required here. although this
    # is a little wierd, its good because this function is usually called by a
    # dispatch from load(), where top comes from **kwargs. So if its not supplied
    # we want to give the user an informative error message
    if top is None:
        raise ValueError('"top" argument is required for load_dcd')

    if not isinstance(filename, basestring):
        raise TypeError('filename must be of type string for load_trr. '
            'you supplied %s' % type(filename))

    topology = _parse_topology(top)
    with DCDTrajectoryFile(filename) as f:
        xyz, box_length, box_angle = f.read()

    xyz /= 10.  # convert from anstroms to nanometer
    box_length /= 10.  # convert from anstroms to nanometer

    trajectory = Trajectory(xyz=xyz, topology=topology)
    trajectory.unitcell_lengths = box_length
    trajectory.unitcell_angles = box_angle

    return trajectory


def load_hdf(filename, stride=None, frame=None):
    """
    Load an hdf file.

    Parameters
    ----------
    filename : str
        String filename of HDF Trajectory file.
    stride : int, default=None
        Only read every stride-th frame
    frame : {None, int}, default=None
        Use this option to load only a single frame from a trajectory on disk.
        If frame is None, the default, the entire trajectory will be loaded.

    Returns
    -------
    trajectory : Trajectory
        A trajectory file!
    """
    tf = HDF5TrajectoryFile(filename)
    if frame is None:
        data = tf.read(stride=stride)
    else:
        tf._frame_index += int(frame)
        data = tf.read(n_frames=1)

    trajectory = Trajectory(xyz=data.coordinates, topology=tf.topology, time=data.time)
    trajectory.unitcell_lengths = data.cell_lengths
    trajectory.unitcell_angles = data.cell_angles

    return trajectory


def _load_legacy_hdf(filename, top=None, stride=None, frame=None, chunk=50000,
                     upconvert_int16=True):
    """Load an HDF5 file in the legacy MSMBuilder format

    Parameters
    ----------
    filename : str
        String filename of HDF Trajectory file.
    top : topology
        Replace the topology in the file with this topology
    stride : int, default=None
        Only read every stride-th frame
    frame : {None, int}, default=None
        Use this option to load only a single frame from a trajectory on disk.
        If frame is None, the default, the entire trajectory will be loaded.
    chunk : int, default=50000
       Size of the chunk to use for loading the file.
    upconvert_int16 : bool, default=True
        If the data is encoded in the file as int16, an automatic upconversion
        to float32 based on the gromacs lossy encoding scheme is done.

    Returns
    -------
    trajectory : Trajectory
        A trajectory file!
    """

    def _convert_from_lossy_integers(X, precision=1000):
        """Implementation of the lossy compression used in Gromacs XTC using
        the pytables library.  Convert 16 bit integers into 32 bit floats."""
        X2 = X.astype("float32")
        X2 /= float(precision)
        return X2

    import tables

    if not isinstance(filename, basestring):
        raise TypeError('filename must be of type string for load_hdf. '
            'you supplied %s' % type(filename))

    F = tables.File(filename, 'r')
    try:
        # get the topology from the file, or input argument list
        if top is None:
            if hasattr(F.root, 'topology'):
                topology = mdtraj.topology.from_bytearray(F.root.topology[:])
            else:
                raise ValueError("I can't read the topology from your old HDF "
                    "file, so how about you give me a new topology with the top "
                    "optional argument")
        else:
            topology = _parse_topology(top)

        # find the xyz coordinates in the file
        if hasattr(F.root, 'xyz'):
            xyz_node = F.root.xyz
        elif hasattr(F.root, 'XYZList'):
            xyz_node = F.root.XYZList
        else:
            raise ValueError('XYZ data not found in %s' % filename)

        # find the time in the file
        time_node = None
        if hasattr(F.root, 'time'):
            time_node = F.root.time

        # find box in the file
        box_node = None
        if hasattr(F.root, 'box'):
            box_node = F.root.box

        if chunk < stride:
            raise ValueError('Chunk must be greater than or equal to the stride')

        # if they want only a single frame, quit early without
        # doing the chunking
        if frame is not None:
            time = None
            if time_node is not None:
                time = time_node[int(frame)]

            box = None
            if box_node is not None:
                box = box_node[int(frame)]

            xyz = xyz_node[int(frame)]
            if upconvert_int16 and xyz.dtype == np.int16:
                xyz = _convert_from_lossy_integers(xyz)

            trajectory = Trajectory(xyz=xyz, topology=topology, time=time)
            trajectory.unitcell_vectors = box
            return trajectory

        # adjust the stride/chunk
        if stride is not None:
            # Need to do this in order to make sure we stride correctly.
            # since we read in chunks, and then we need the strides
            # to line up
            while chunk % stride != 0:
                chunk -= 1
        else:
            stride = 1

        shape = xyz_node.shape
        begin_range_list = np.arange(0, shape[0], chunk)
        end_range_list = np.concatenate((begin_range_list[1:], [shape[0]]))

        def enum_chunks():
            for r0, r1 in zip(begin_range_list, end_range_list):
                xyz = np.array(xyz_node[r0: r1: stride])

                time = None
                if time_node is not None:
                    time = np.array(time_node[r0: r1: stride])

                box = None
                if box_node is not None:
                    box = np.array(box_node[r0: r1: stride])

                yield xyz, time, box

        zipper = tuple(izip(*enum_chunks()))
        xyz = np.concatenate(zipper[0])

        time = None
        if time_node is not None:
            time = np.concatenate(zipper[1])

        box = None
        if box_node is not None:
            box = np.concatenate(zipper[2])

        if upconvert_int16 and xyz.dtype == np.int16:
            xyz = _convert_from_lossy_integers(xyz)
    except:
        raise
    finally:
        F.close()

    trajectory = Trajectory(xyz=xyz, topology=topology, time=time)
    trajectory.unitcell_vectors = box
    return trajectory


def load_binpos(filename, top=None, chunk=500):
    """Load an AMBER BINPOS file.

    Parameters
    ----------
    filename : str
        String filename of AMBER binpos file.
    top : {str, Trajectory, Topology}
        The BINPOS format does not contain topology information. Pass in either
        the path to a pdb file, a trajectory, or a topology to supply this
        information.
    chunk : int, default=500
        Size of the chunk to use for loading the xtc file. Memory is allocated
        in units of the chunk size, so larger chunk can be more time-efficient.

    Returns
    -------
    trajectory : Trajectory
        A trajectory file!
    """
    # we make it not required in the signature, but required here. although this
    # is a little wierd, its good because this function is usually called by a
    # dispatch from load(), where top comes from **kwargs. So if its not supplied
    # we want to give the user an informative error message
    if top is None:
        raise ValueError('"top" argument is required for load_binpos')

    if not isinstance(filename, basestring):
        raise TypeError('filename must be of type string for load_binpos. '
            'you supplied %s' % type(filename))


    topology = _parse_topology(top)

    with BINPOSTrajectoryFile(filename) as f:
        xyz = f.read()
    xyz /= 10.0  # convert from anstroms to nanometer

    return Trajectory(xyz=xyz, topology=topology)


def load_netcdf(filename, top=None, stride=None):
    """Load an AMBER NetCDF file. Since the NetCDF format doesn't contain
    information to specify the topolgy, you need to supply a topology

    Parameters
    ----------
    filename : str
        filename of AMBER NetCDF file.
    top : {str, Trajectory, Topology}
        The NetCDF format does not contain topology information. Pass in either
        the path to a pdb file, a trajectory, or a topology to supply this
        information.
    stride : int, default=None
        Only read every stride-th frame


    Returns
    -------
    trajectory : Trajectory
        A trajectory file!
    """
    from mdtraj.netcdf import NetCDFTrajectoryFile

    topology = _parse_topology(top)
    with NetCDFTrajectoryFile(filename) as f:
        xyz, time, cell_lengths, cell_angles = f.read(stride=stride)
        xyz /= 10.0  # convert from angstroms to nanometer

    if isinstance(time, np.ma.masked_array) and np.all(time.mask):
        # if time is a masked array and all the entries are masked
        # then we just tread it as if we never found it
        time = None

    trajectory = Trajectory(xyz=xyz, topology=topology, time=time)
    trajectory.unitcell_lengths = cell_lengths
    trajectory.unitcell_angles = cell_angles
    return trajectory


class Trajectory(object):
    """
    Attributes
    ----------
    n_frames : int
    n_atoms : int
    time : np.ndarray dims=1, shape=(n_frames)
    timestep
    topology : pdb.topology
    top : pdb.topology
       Alias for topology
    """

    @property
    def n_frames(self):
        return self._xyz.shape[0]

    @property
    def n_atoms(self):
        return self._xyz.shape[1]

    @property
    def n_residues(self):
        return sum([1 for r in self.top.residues()])

    @property
    def top(self):
        return self.topology

    @property
    def timestep(self):
        return self._time[1] - self._time[0]

    @property
    def time(self):
        return self._time

    @time.setter
    def time(self, value):
        if isinstance(value, list):
            value = np.array(value)

        if np.isscalar(value) and self.n_frames == 1:
            value = np.array([value])
        elif not value.shape == (self.n_frames,):
            raise ValueError('Wrong shape. Got %s, should be %s' % (value.shape,
                (self.n_frames)))

        self._time = value

    @property
    def unitcell_vectors(self):
        """Get the vectors that define the shape of the unit cell
        in each frame

        Returns
        -------
        vectors : np.ndarray, shape(n_frames, 3, 3)
            Vectors definiing the shape of the unit cell in each frame.
            The semantics of this array are that the shape of the unit cell
            in frame `i` are given by the three vectors, value[i, 0, :],
            `value[i, 1, :]`, and `value[i, 2, :]`.
        """
        if self._unitcell_lengths is None or self._unitcell_angles is None:
            return None

        v1, v2, v3 = unitcell.lengths_and_angles_to_box_vectors(
            self._unitcell_lengths[:, 0],  # a
            self._unitcell_lengths[:, 1],  # b
            self._unitcell_lengths[:, 2],  # c
            self._unitcell_angles[:, 0],   # alpha
            self._unitcell_angles[:, 1],   # beta
            self._unitcell_angles[:, 2],   # gamma
        )
        return np.swapaxes(np.dstack((v1, v2, v3)), 1, 2)

    @unitcell_vectors.setter
    def unitcell_vectors(self, vectors):
        """Set the three vectors that define the shape of the unit cell

        Parameters
        ----------
        vectors : tuple of three arrays, each of shape=(n_frames, 3)

            The semantics of this array are that the shape of the unit cell
            in frame `i` are given by the three vectors, value[i, 0, :],
            `value[i, 1, :]`, and `value[i, 2, :]`.
        """
        if vectors is None:
            self._unitcell_lengths = None
            self._unitcell_angles = None
            return

        if not len(vectors) == len(self):
            raise TypeError('unitcell_vectors must be the same length as '
                            'the trajectory. you provided %s' % vectors)

        v1 = vectors[:, 0, :]
        v2 = vectors[:, 1, :]
        v3 = vectors[:, 2, :]
        a, b, c, alpha, beta, gamma = unitcell.box_vectors_to_lengths_and_angles(v1, v2, v3)

        self._unitcell_lengths = np.vstack((a, b, c)).T
        self._unitcell_angles =  np.vstack((alpha, beta, gamma)).T

    @property
    def unitcell_lengths(self):
        """Get the lengths that define the shape of the unit
        cell in each frame.

        Returns
        -------
        lengths : np.ndarray, shape=(n_frames, 3)
            Parameters describing the shape of the unit cell in each frame. The
            return value is a six field  record array. The records 'a', 'b', and 'c'
            give the length of the three unit cell vectors, 'alpha' gives the
            angle between vectors **b** and **c**, beta gives the angle between
            vectors **c** and **a**, and gamma gives the angle between vectors
            **a** and **b**. The angles are in degrees.
        """
        return self._unitcell_lengths

    @property
    def unitcell_angles(self):
        """Get the angles that define the shape of the unit
        cell in each frame.

        Returns
        -------
        lengths : np.ndarray, shape=(n_frames, 3)
            'alpha' gives the angle between vectors **b** and **c**, beta
            gives the angle between vectors **c** and **a**, and gamma gives
            the angle between vectors **a** and **b**. The angles are in
            degrees.
        """
        return self._unitcell_angles

    @unitcell_lengths.setter
    def unitcell_lengths(self, value):
        """Set the lengths that define the shape of the unit cell in each frame

        Parameters
        ----------
        value : np.ndarray, shape=(n_frames, 3)
            The distances a, b, and c that define the shape of the unit cell in
            each frame.
        """
        self._unitcell_lengths = arrays.ensure_type(value, np.float32, 2,
            'unitcell_lengths', can_be_none=True, shape=(len(self), 3),
            warn_on_cast=False, add_newaxis_on_deficient_ndim=True)

    @unitcell_angles.setter
    def unitcell_angles(self, value):
        """Set the lengths that define the shape of the unit cell in each frame

        Parameters
        ----------
        value : np.ndarray, shape=(n_frames, 3)
            The angles alpha, beta and gamma that define the shape of the
            unit cell in each frame. The angles should be in **degrees*
        """
        self._unitcell_angles = arrays.ensure_type(value, np.float32, 2,
            'unitcell_angles', can_be_none=True, shape=(len(self), 3),
            warn_on_cast=False, add_newaxis_on_deficient_ndim=True)

    @property
    def xyz(self):
        return self._xyz

    @xyz.setter
    def xyz(self, value):
        #TODO control the precision of xyz
        if value.ndim == 2:
            n_frames = 1
            n_atoms, n_dims = value.shape
            assert n_dims == 3

            xyz = value.reshape((n_frames, n_atoms, n_dims))
        elif value.ndim == 3:
            xyz = value
        else:
            raise ValueError('xyz is wrong shape')

        if hasattr(self, 'topology') and self.topology._numAtoms != xyz.shape[1]:
            raise ValueError("Number of atoms in xyz (%s) and "
                "in topology (%s) don't match" % (xyz.shape[1], self.topology._numAtoms))

        self._xyz = xyz

    def __len__(self):
        return self.n_frames

    def __add__(self, other):
        "Concatenate two trajectories"
        return self.join(other)

    def join(self, other, check_topology=True, discard_overlapping_frames=False):
        """
        Join two trajectories together

        This method can also be called by using `self + other`

        Parameters
        ----------
        other : Trajectory
            The other trajectory to join
        check_topology : bool
            Ensure that the topology of `self` and `other` are identical before
            joining them. If false, the resulting trajectory will have the
            topology of `self`.
        discard_overlapping_frames : bool, optional
            If True, compare coordinates at trajectory edges to discard overlapping
            frames.  Default: False.
        """
        if not isinstance(other, Trajectory):
            raise TypeError('You can only add two Trajectory instances')

        if self.n_atoms != other.n_atoms:
            raise ValueError('Number of atoms in self (%d) is not equal '
                'to number of atoms in other (%d)' % (self.n_atoms, other.n_atoms))

        if check_topology:
            if not mdtraj.topology.equal(self.topology, other.topology):
                raise ValueError('The topologies are not the same')

        lengths2 = None
        angles2 = None
        other_has_unitcell = (other.unitcell_lengths is not None and other.unitcell_angles is not None)

        if discard_overlapping_frames:
            x0 = self.xyz[-1]
            x1 = other.xyz[-1]
            if np.linalg.norm(x1 - x0) < 1e-8:
                xyz = other.xyz[1:]
                time = other.time[1:]
                if other_has_unitcell:
                    lengths2 = other.unitcell_lengths[1:]
                    angles2 = other.unitcell_angles[1:]
        else:
            xyz = other.xyz
            time = other.time
            if other_has_unitcell:
                lengths2 = other.unitcell_lengths
                angles2 = other.unitcell_angles

        xyz = np.concatenate((self.xyz, xyz))
        time = np.concatenate((self.time, time))

        if self.unitcell_lengths is None and self.unitcell_angles is None and not other_has_unitcell:
            lengths, angles = None, None
        elif self.unitcell_lengths is not None and self.unitcell_angles is not None and other_has_unitcell:
            lengths = np.concatenate((self.unitcell_lengths, lengths2))
            angles = np.concatenate((self.unitcell_angles, angles2))
        else:
            raise ValueError("One trajectory has box size, other doesn't. "
                             "I don't know what to do")

        # use this syntax so that if you subclass Trajectory,
        # the subclass's join() will return an instance of the subclass
        return self.__class__(xyz, deepcopy(self.topology), time=time,
            unitcell_lengths=lengths, unitcell_angles=angles)

    def __getitem__(self, key):
        "Get a slice of this trajectory"
        return self.slice(key)

    def slice(self, key, copy=True):
        """
        Slice a trajectory, by extracting one or more frames a separate traj

        This method can also be called using index bracket notation, i.e
        `traj[1] == traj.slice(1)`

        Parameters
        ----------
        key : {int, np.ndarray, slice}
            The slice to take. Can be either an int, a list of ints, or a slice
            object.
        copy : bool, default=True
            Copy the arrays after slicing. If you set this to false, then if
            you modify a slice, you'll modify the original array since they
            point to the same data.
        """
        xyz = self.xyz[key]
        time = self.time[key]
        unitcell_lengths, unitcell_angles = None, None
        if self.unitcell_angles is not None:
            unitcell_angles = self.unitcell_angles[key]
        if self.unitcell_lengths is not None:
            unitcell_lengths = self.unitcell_lengths[key]

        if copy:
            xyz = xyz.copy()
            time = time.copy()
            topology = deepcopy(self.topology)

            if self.unitcell_angles is not None:
                unitcell_angles = unitcell_angles.copy()
            if self.unitcell_lengths is not None:
                unitcell_lengths = unitcell_lengths.copy()

        newtraj = self.__class__(xyz, topology, time, unitcell_lengths=unitcell_lengths,
                                 unitcell_angles=unitcell_angles)
        return newtraj

    def __init__(self, xyz, topology, time=None, unitcell_lengths=None, unitcell_angles=None):
        # install the topology into the object first, so that when setting
        # the xyz, we can check that it lines up (e.g. n_atoms), with the topology
        self.topology = topology
        self.xyz = xyz

        # box has no default, it'll just be none normally
        self.unitcell_lengths = unitcell_lengths
        self.unitcell_angles = unitcell_angles

        # time will take the default 1..N
        if time is None:
            time = np.arange(len(self.xyz))
        self.time = time

        if not topology._numAtoms == self.n_atoms:
            raise ValueError("Number of atoms in xyz (%s) and "
                "in topology (%s) don't match" % (self.n_atoms, topology._numAtoms))

    def openmm_positions(self, frame):
        """
        Return OpenMM compatable positions of a single frame.

        Parameters
        ----------
        frame : int
            Which trajectory frame to return.

        Returns
        -------
        positions : list of XYZ coordinates of specific trajectory frame, formatted
            for input to OpenMM

        """
        # copied from Lee-Ping Wang's Molecule.py
        if not HAVE_OPENMM:
            raise ImportError('OpenMM was not imported')

        Pos = []
        for xyzi in self.xyz[frame]:
            Pos.append(Vec3(xyzi[0], xyzi[1], xyzi[2]))

        return Pos * nanometer

    def openmm_boxes(self, frame):
        """Return OpenMM compatable box vectors of a single frame.

        Parameters
        ----------
        frame : int
            Return box for this single frame.

        Returns
        -------
        box : list of XYZ coordinates of periodic box vectors, formatted
            for input to OpenMM
        """
        # copied from Lee-Ping Wang's Molecule.py
        if not HAVE_OPENMM:
            raise ImportError('OpenMM was not imported')

        vectors = self[frame].unitcell_vectors
        if vectors is None:
            raise ValueError("this trajectory does not contain box size information")

        v1, v2, v3 = vectors
        return (Vec3(*v1), Vec3(*v2), Vec3(*v3)) * nanometer

    @staticmethod
    # im not really sure if the load function should be just a function or a method on the class
    # so effectively, lets make it both?
    def load(filenames, **kwargs):
        """
        Load a trajectory

        Parameters
        ----------
        filenames : {str, [str]}
            Either a string or list of strings

        Other Parameters
        ----------------
        As requested by the various load functions -- it depends on the extension
        """
        return load(filenames, **kwargs)

    def save(self, filename, **kwargs):
        """
        Save trajectory to a file

        Parameters
        ----------
        filename : str
            filesystem path in which to save the trajectory. The extension will be parsed and will
            control the format.

        Other Parameters
        ----------------
        lossy : bool
            For .h5 or .lh5, whether or not to use compression.
        no_models: bool
            For .pdb. TODO: Document this?
        force_overwrite : bool
            For .binpos, .xtc, .dcd. If `filename` already exists, overwrite it.
        """
        # grab the extension of the filename
        extension = os.path.splitext(filename)[1]

        savers = {'.xtc': self.save_xtc,
                  '.trr': self.save_trr,
                  '.pdb': self.save_pdb,
                  '.dcd': self.save_dcd,
                  '.h5': self.save_hdf,
                  '.binpos': self.save_binpos,
                  '.nc': self.save_netcdf,
                  '.ncdf': self.save_netcdf}

        try:
            saver = savers[extension]
        except KeyError:
            raise IOError('Sorry, no saver for filename=%s (extension=%s) '
                          'was found. I can only save files '
                          'with extensions in %s' % (filename, extension, savers.keys()))

        # run the saver, and return whatever output it gives
        return saver(filename)

    def save_hdf(self, filename):
        """
        Save trajectory to an hdf5

        Parameters
        ----------
        filename : str
            filesystem path in which to save the trajectory
        """
        with HDF5TrajectoryFile(filename, 'w') as f:
            f.write(coordinates=self.xyz, time=self.time,
                    cell_angles=self.unitcell_angles,
                    cell_lengths=self.unitcell_lengths)
            f.topology = self.topology

    def save_pdb(self, filename, no_models=False):
        """
        Save a trajectory to pdb

        Parameters
        ----------
        filename : str
            filesystem path in which to save the trajectory
        no_models : bool
            TODO: Document this feature. What does it do?
        """

        f = open(filename, 'w')

        topology = self.topology

        # convert to angstroms
        if self.unitcell_lengths is not None and self.unitcell_angles is not None:
            a, b, c = 10*self.unitcell_lengths[0]

            if (np.abs(self.unitcell_angles[0, 0] - 90.0) > 1e-8 or
                    np.abs(self.unitcell_angles[0, 1] - 90.0) > 1e-8 or
                    np.abs(self.unitcell_angles[0, 2] - 90.0) > 1e-8):
                warnings.warn('Unit cell information not saved correctly to PDB')

            topology.setUnitCellDimensions((a, b, c))

        pdbfile.PDBFile.writeHeader(topology, file=f)

        for i in xrange(self.n_frames):
            if no_models:
                mind = None
            else:
                mind = i

            # need to convert internal nm to angstroms for output
            positions = [list(self._xyz[i, j, :].flatten() * 10) for j in xrange(self.n_atoms)]
            pdbfile.PDBFile.writeModel(topology, positions, file=f, modelIndex=mind)

        pdbfile.PDBFile.writeFooter(topology, file=f)
        f.close()

        return

    def save_xtc(self, filename, force_overwrite=True):
        """
        Save a trajectory to gromacs XTC format

        Parameters
        ----------
        filename : str
            filesystem path in which to save the trajectory
        force_overwrite : bool, default=True
            Overwrite anything that exists at filename, if its already there
        """
        with XTCTrajectoryFile(filename, 'w', force_overwrite=force_overwrite) as f:
            f.write(xyz=self.xyz, time=self.time, box=self.unitcell_vectors)

    def save_trr(self, filename, force_overwrite=True):
        """
        Save a trajectory to gromacs TRR format

        Notes
        -----
        Only the xyz coordinates and the time are saved, the velocities
        and forces in the trr will be zeros

        Parameters
        ----------
        filename : str
            filesystem path in which to save the trajectory
        force_overwrite : bool, default=True
            Overwrite anything that exists at filename, if its already there
        """
        with TRRTrajectoryFile(filename, 'w', force_overwrite=force_overwrite) as f:
            f.write(xyz=self.xyz, time=self.time, box=self.unitcell_vectors)

    def save_dcd(self, filename, force_overwrite=True):
        """
        Save a trajectory to CHARMM dcd format

        Parameters
        ----------
        filename : str
            filesystem path in which to save the trajectory
        force_overwrite : bool, default=True
            Overwrite anything that exists at filenames, if its already there
        """
        # convert from internal nm representation to angstroms for output
        xyz = self.xyz * 10
        lengths = self.unitcell_lengths
        if lengths is not None:
            lengths = lengths * 10

        with DCDTrajectoryFile(filename, 'w', force_overwrite=force_overwrite) as f:
            f.write(xyz, lengths, self.unitcell_angles)


    def save_binpos(self, filename, force_overwrite=True):
        """
        Save a trajectory to AMBER BINPOS format

        Parameters
        ----------
        filename : str
            filesystem path in which to save the trajectory
        force_overwrite : bool, default=True
            Overwrite anything that exists at filename, if its already there
        """
        # convert from internal nm representation to angstroms for output
        xyz = self.xyz * 10
        with BINPOSTrajectoryFile(filename, 'w', force_overwrite=force_overwrite) as f:
            f.write(xyz)


    def save_netcdf(self, filename, force_overwrite=True):
        """Save a trajectory in AMBER NetCDF format

        Parameters
        ----------
        filename : str
            filesystem path in which to save the trajectory
        force_overwrite : bool, default=True
            Overwrite anything that exists at filename, if its already there
        """
        from mdtraj.netcdf import NetCDFFile

        xyz = self.xyz * 10
        with NetCDFFile(filename, 'w', force_overwrite=force_overwrite) as f:
            f.write(coordinates=xyz, time=self.time)

    def center_coordinates(self):
        """Remove the center of mass from each frame in trajectory.  Acts inplace."""
        for x in self._xyz:
            x -= (x.astype('float64').mean(0))

    def restrict_atoms(self, atom_indices):
        """Delete atoms not in `atom_indices` and re-index those that remain.  (Inplace)

        Parameters
        ----------
        atom_indices : list([int])
            List of atom indices to keep.
        """        
        self.top.restrict_atoms(atom_indices)
        self._xyz = self.xyz[:,atom_indices]<|MERGE_RESOLUTION|>--- conflicted
+++ resolved
@@ -25,16 +25,9 @@
 from itertools import izip
 from copy import deepcopy
 import numpy as np
-<<<<<<< HEAD
-from mdtraj import dcd, binpos, trr, hdf5
-from mdtraj import XTCTrajectoryFile, TRRTrajectoryFile
-=======
-
-from mdtraj import xtc, trr
-from mdtraj import (DCDTrajectoryFile, BINPOSTrajectoryFile,
-                    HDF5TrajectoryFile)
-
->>>>>>> 19e2bf06
+
+from mdtraj import (DCDTrajectoryFile, BINPOSTrajectoryFile, XTCTrajectoryFile,
+                    TRRTrajectoryFile, HDF5TrajectoryFile, NetCDFTrajectoryFile)
 from mdtraj.pdb import pdbfile
 from mdtraj.utils import unitcell, arrays
 import mdtraj.topology
