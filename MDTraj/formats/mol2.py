--- conflicted
+++ resolved
@@ -158,11 +158,7 @@
     csv = StringIO()
     csv.writelines(data["@<TRIPOS>ATOM\n"][1:])
     csv.seek(0)
-<<<<<<< HEAD
-    atoms_frame = pd.read_csv(csv, sep="\s*", names=["serial", "name", "x", "y", "z", "atype", "code", "resName", "charge"], header=None)#, usecols=range(1, 10))  # usecols not available in pandas 0.11
-=======
     atoms_frame = pd.read_csv(csv, sep="\s*", names=["serial", "name", "x", "y", "z", "atype", "code", "resName", "charge"], header=None)  # , usecols=range(1, 10))  # usecols not available in pandas 0.11
->>>>>>> a1817c54
     return atoms_frame, bonds_frame
 
 
