--- conflicted
+++ resolved
@@ -42,20 +42,14 @@
     Low level XTC/TRR interface
 """
 
-<<<<<<< HEAD
 __all__ = ['binpos', 'xtc', 'dcd', 'io', 'pdb', 'netcdf', "test", "hdf5"
             'testing', 'trajectory', 'topology', 'reporters', 'geometry']
 
 from mdtraj.xtc import XTCTrajectoryFile
 from mdtraj.trr import TRRTrajectoryFile
-=======
-__all__ = ['binpos', 'dcd', 'io', 'pdb', 'netcdf', "test", "hdf5"
-            'testing', 'trajectory', 'topology', 'reporters', 'geometry']
-
 from .hdf5 import HDF5TrajectoryFile
 from .netcdf import NetCDFTrajectoryFile
 from mdtraj.dcd import DCDTrajectoryFile
 from mdtraj.binpos import BINPOSTrajectoryFile
 
 from .trajectory import Trajectory  # needs to be last
->>>>>>> 19e2bf06
